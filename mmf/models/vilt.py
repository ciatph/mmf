# Copyright (c) Facebook, Inc. and its affiliates.
<<<<<<< HEAD
import logging
from dataclasses import dataclass, field
from typing import Any, Dict
=======

from dataclasses import asdict, dataclass, field
>>>>>>> f99cd715

import torch
from mmf.common.registry import registry
from mmf.models.base_model import BaseModel
from mmf.models.transformers.heads.utils import HeadsDict
from mmf.modules.encoders import TransformerEncoder, ViTEncoder
<<<<<<< HEAD
from mmf.modules.losses import MMFLoss
from mmf.utils.build import build_encoder
from mmf.utils.modeling import get_bert_configured_parameters
from omegaconf import MISSING
from torch import Tensor, nn


logger = logging.getLogger()
=======
from omegaconf import OmegaConf
from torch import Tensor, nn
>>>>>>> f99cd715


class ViLTImageEmbedding(nn.Module):
    """
    Patch embedding used for ViLT.
    https://arxiv.org/pdf/2102.03334.pdf
    Implementation based off
    https://github.com/dandelin/ViLT/blob/master/vilt/modules/vilt_module.py
    Using huggingface ViT modules.
    Can be built with random init or the embeddings weights from an exisiting
    ViT model from huggingface. Model list: availible at
    https://huggingface.co/models?other=vit&sort=downloads
    """

    @dataclass
    class Config:
        image_size: list = field(default_factory=lambda: [224, 224])
        hidden_dropout_prob: float = 0
        hidden_dim: int = 768
        patch_size: int = 16
        num_channels: int = 3
        random_init: bool = True
        pretrained_model_name: str = "google/vit-base-patch16-224"

    def __init__(self, *args, **kwargs):
        super().__init__()
        self.config = OmegaConf.create({**asdict(self.Config()), **kwargs})
        self.embedding = ViTEncoder(self.config).embeddings
        self.token_type_embeddings = nn.Embedding(2, self.config.hidden_dim)

    def forward(self, image: Tensor) -> Tensor:
        if image.dim() == 5:
            image = image.permute(1, 0, 2, 3, 4).flatten(start_dim=0, end_dim=1)

        img_embeddings = self.embedding(image)

        img_segment_ids = torch.zeros(
            img_embeddings.size()[:-1],
            dtype=img_embeddings.dtype,
            device=img_embeddings.device,
        ).long()
        img_type_embed = self.token_type_embeddings(img_segment_ids)
        img_embeddings = img_embeddings + img_type_embed
        return img_embeddings


class ViLTTextEmbedding(nn.Module):
    @dataclass
    class Config:
        hidden_dim: int = 768
        hidden_size: int = 768
        bert_model_name: str = "bert-base-uncased"

    def __init__(self, *args, **kwargs):

        super().__init__()
        self.config = OmegaConf.create({**asdict(self.Config()), **kwargs})
        text_encoder = TransformerEncoder(self.config)
        self.text_embeddings = text_encoder.embeddings
        self.token_type_embeddings = nn.Embedding(2, self.config.hidden_dim)

    def forward(self, input_ids: Tensor, segment_ids: Tensor) -> Tensor:
        text_embedding = self.text_embeddings(input_ids, token_type_ids=segment_ids)
<<<<<<< HEAD
        text_embedding = self.text_projection(text_embedding)
        return text_embedding


@registry.register_model("vilt")
class ViLT(BaseModel):
    @dataclass
    class Config(BaseModel.Config):
        name: str = "ViLT"
        text_embeddings: ViLTTextEmbedding.Config = ViLTTextEmbedding.Config()
        image_encoder: Any = MISSING

    @classmethod
    def config_path(cls):
        return "configs/models/vilt/defaults.yaml"

    def build(self):
        self.text_embeddings = ViLTTextEmbedding(self.config.text_embeddings)
        self.image_embeddings = ViLTImageEmbedding(self.config.image_encoder.params)
        self.encoder = build_encoder(self.config.image_encoder)

        head_configs = self.config.get("heads", {})
        self.tasks = self.config.get("tasks", head_configs.keys())
        if isinstance(self.tasks, str):
            self.tasks = self.tasks.split(",")

        self.losses = nn.ModuleDict()
        self.heads_dict = HeadsDict.build_heads(head_configs, self.tasks, self.losses)

    def init_losses(self):
        loss_configs = self.config.get("losses", {})
        for loss_name, loss_config in loss_configs.items():
            self.losses[loss_name] = MMFLoss(loss_config)

    def forward(self, sample_list: Dict[str, Tensor]) -> Dict[str, Tensor]:
        text_embedding = self.text_embeddings(
            sample_list["input_ids"], sample_list["segment_ids"]
        )
        image_embedding = self.image_embeddings(sample_list["image"])

        # Feed through encoder
        embeddings = torch.cat([text_embedding, image_embedding], dim=1)
        attention_mask = self.get_attention_mask(
            sample_list, text_embedding, image_embedding
        )
        sequence, _ = self.encoder(embeddings, attention_mask=attention_mask)
        if sequence.dim() != 3:
            sequence = sequence.unsqueeze(1)

        outputs = self.heads_dict(sample_list["dataset_name"], sequence, sample_list)
        return outputs

    def get_optimizer_parameters(self, config):
        if hasattr(self.encoder, "get_optimizer_parameters"):
            params = self.encoder.get_optimizer_parameters(config)
        else:
            params = [{"params": self.encoder.parameters()}]
        params += get_bert_configured_parameters(self.text_embeddings)
        params += get_bert_configured_parameters(self.heads_dict)
        params += [{"params": self.image_embeddings.parameters()}]
        return params

    def get_attention_mask(self, sample_list, text_embedding, image_embedding):
        text_mask = getattr(sample_list, "input_mask", None)
        image_mask = getattr(sample_list, "image_mask", None)

        if text_mask is None and image_mask is None:
            return None

        if text_mask is None:
            text_mask = torch.ones(
                text_embedding.size()[:-1],
                dtype=text_embedding.dtype,
                device=text_embedding.device,
            )

        if image_mask is None:
            image_mask = torch.ones(
                image_embedding.size()[:-1],
                dtype=image_embedding.dtype,
                device=image_embedding.device,
            )

        attention_mask = torch.cat((text_mask, image_mask), dim=-1)
        return attention_mask
=======
        # official vilt repo adds type embeddings twice, once in the bert embeddings
        # and a seperate time directly
        text_type_embed = self.token_type_embeddings(segment_ids)
        return text_embedding + text_type_embed
>>>>>>> f99cd715
<|MERGE_RESOLUTION|>--- conflicted
+++ resolved
@@ -1,31 +1,21 @@
 # Copyright (c) Facebook, Inc. and its affiliates.
-<<<<<<< HEAD
 import logging
-from dataclasses import dataclass, field
+from dataclasses import asdict, dataclass, field
 from typing import Any, Dict
-=======
-
-from dataclasses import asdict, dataclass, field
->>>>>>> f99cd715
 
 import torch
 from mmf.common.registry import registry
 from mmf.models.base_model import BaseModel
 from mmf.models.transformers.heads.utils import HeadsDict
 from mmf.modules.encoders import TransformerEncoder, ViTEncoder
-<<<<<<< HEAD
 from mmf.modules.losses import MMFLoss
 from mmf.utils.build import build_encoder
 from mmf.utils.modeling import get_bert_configured_parameters
-from omegaconf import MISSING
+from omegaconf import MISSING, OmegaConf
 from torch import Tensor, nn
 
 
 logger = logging.getLogger()
-=======
-from omegaconf import OmegaConf
-from torch import Tensor, nn
->>>>>>> f99cd715
 
 
 class ViLTImageEmbedding(nn.Module):
@@ -89,9 +79,10 @@
 
     def forward(self, input_ids: Tensor, segment_ids: Tensor) -> Tensor:
         text_embedding = self.text_embeddings(input_ids, token_type_ids=segment_ids)
-<<<<<<< HEAD
-        text_embedding = self.text_projection(text_embedding)
-        return text_embedding
+        # official vilt repo adds type embeddings twice, once in the bert embeddings
+        # and a seperate time directly
+        text_type_embed = self.token_type_embeddings(segment_ids)
+        return text_embedding + text_type_embed
 
 
 @registry.register_model("vilt")
@@ -107,8 +98,8 @@
         return "configs/models/vilt/defaults.yaml"
 
     def build(self):
-        self.text_embeddings = ViLTTextEmbedding(self.config.text_embeddings)
-        self.image_embeddings = ViLTImageEmbedding(self.config.image_encoder.params)
+        self.text_embeddings = ViLTTextEmbedding(**self.config.text_embeddings)
+        self.image_embeddings = ViLTImageEmbedding(**self.config.image_encoder.params)
         self.encoder = build_encoder(self.config.image_encoder)
 
         head_configs = self.config.get("heads", {})
@@ -152,7 +143,12 @@
         params += [{"params": self.image_embeddings.parameters()}]
         return params
 
-    def get_attention_mask(self, sample_list, text_embedding, image_embedding):
+    def get_attention_mask(
+        self,
+        sample_list: Dict[str, Tensor],
+        text_embedding: Tensor,
+        image_embedding: Tensor,
+    ) -> Tensor:
         text_mask = getattr(sample_list, "input_mask", None)
         image_mask = getattr(sample_list, "image_mask", None)
 
@@ -174,10 +170,4 @@
             )
 
         attention_mask = torch.cat((text_mask, image_mask), dim=-1)
-        return attention_mask
-=======
-        # official vilt repo adds type embeddings twice, once in the bert embeddings
-        # and a seperate time directly
-        text_type_embed = self.token_type_embeddings(segment_ids)
-        return text_embedding + text_type_embed
->>>>>>> f99cd715
+        return attention_mask