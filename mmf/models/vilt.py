# Copyright (c) Facebook, Inc. and its affiliates.
import collections.abc
import logging
from dataclasses import dataclass, field
from typing import Any, Dict

import torch
from mmf.common.registry import registry
from mmf.models.base_model import BaseModel
from mmf.models.transformers.heads.utils import HeadsDict
from mmf.modules.encoders import TransformerEncoder, ViTEncoder
from mmf.modules.losses import MMFLoss
from mmf.utils.build import build_encoder
from mmf.utils.modeling import get_bert_configured_parameters
from omegaconf import MISSING
from torch import Tensor, nn


logger = logging.getLogger()


class ViLTImageEmbedding(nn.Module):
    """
    Patch embedding used for ViLT.
    https://arxiv.org/pdf/2102.03334.pdf
    Implementation based off
    https://github.com/dandelin/ViLT/blob/master/vilt/modules/vilt_module.py
    Using huggingface ViT modules.
    Can be built with random init or the embeddings weights from an exisiting
    ViT model from huggingface. Model list: availible at
    https://huggingface.co/models?other=vit&sort=downloads
    """

    @dataclass
    class Config:
        image_size: list = field(default_factory=lambda: [224, 224])
        hidden_dropout_prob: float = 0
        hidden_dim: int = 768
        patch_size: int = 16
        num_channels: int = 3
        random_init: bool = True
        pretrained_model_name: str = "google/vit-base-patch16-224"

    def __init__(self, config: Config):
        super().__init__()
        self.config = config
        self.embedding = ViTEncoder(self.config).embeddings
        self.token_type_embeddings = nn.Embedding(1, self.config.hidden_dim)

    def forward(self, image):
        if image.dim() == 5:
            # manual collation for SimCLR inputs (when VISSL collator is not used)
            # make num_view the 1st dimension to be consistent with VISSL SimCLR
            image = image.permute(1, 0, 2, 3, 4).flatten(start_dim=0, end_dim=1)

        img_embeddings = self.embedding(image)

        img_segment_ids = torch.zeros(
            img_embeddings.size()[:-1],
            dtype=img_embeddings.dtype,
            device=img_embeddings.device,
        ).long()
        img_type_embed = self.token_type_embeddings(img_segment_ids)
        img_embeddings = img_embeddings + img_type_embed
        return img_embeddings


class ViLTTextEmbedding(nn.Module):
    @dataclass
    class Config:
        hidden_dim: int = 768
        hidden_size: int = 768
        bert_model_name: str = "bert-base-uncased"

    def __init__(self, config: Config):

        super().__init__()
        self.config = config
        text_encoder = TransformerEncoder(self.config)
        self.text_embeddings = text_encoder.embeddings
        encoder_output_dim = self.config.hidden_dim
        self.text_projection = nn.Linear(
            text_encoder.config.hidden_size, encoder_output_dim
        )

    def forward(self, input_ids, segment_ids):
        text_embedding = self.text_embeddings(input_ids, token_type_ids=segment_ids)
        text_embedding = self.text_projection(text_embedding)
        return text_embedding


@registry.register_model("vilt")
class ViLT(BaseModel):
    @dataclass
    class Config(BaseModel.Config):
        name: str = "ViLT"
        text_embeddings: ViLTTextEmbedding.Config = ViLTTextEmbedding.Config()
        image_encoder: Any = MISSING

    @classmethod
    def config_path(cls):
        return "configs/models/vilt/defaults.yaml"

    def build(self):
        self.text_embeddings = ViLTTextEmbedding(self.config.text_embeddings)
        self.image_embeddings = ViLTImageEmbedding(self.config.image_encoder.params)
        self.encoder = build_encoder(self.config.image_encoder)

        head_configs = self.config.get("heads", {})
        self.tasks = self.config.get("tasks", head_configs.keys())
        if isinstance(self.tasks, str):
            self.tasks = self.tasks.split(",")

        self.losses = nn.ModuleDict()
        self.heads_dict = HeadsDict.build_heads(head_configs, self.tasks, self.losses)
        self.modality_keys = self.modality_type = ["text", "image"]

    def init_losses(self):
        loss_configs = self.config.get("losses", {})
        for loss_name, loss_config in loss_configs.items():
            self.losses[loss_name] = MMFLoss(loss_config)

    def forward(self, sample_list: Dict[str, Tensor]) -> Dict[str, Tensor]:
        text_embedding = self.text_embeddings(
            sample_list["input_ids"], sample_list["segment_ids"]
        )
        image_embedding = self.image_embeddings(sample_list["image"])
        self.preprocess_sample(sample_list, image_embedding)

        # Feed through encoder
        embeddings = torch.cat([text_embedding, image_embedding], dim=1)
        attention_mask = self.get_attention_mask(
            sample_list, text_embedding, image_embedding
        )
        sequence, _ = self.encoder(embeddings, attention_mask=attention_mask)
        if sequence.dim() != 3:
            sequence = sequence.unsqueeze(1)

        outputs = self.heads_dict(sample_list["dataset_name"], sequence, sample_list)
        return outputs

    def preprocess_sample(self, sample_list, image_embedding):
        head_names = self.heads_dict.head_names
        if isinstance(head_names, collections.abc.Mapping):
            head_names = head_names[sample_list.dataset_name]

        head_string = " ".join(head_names)
        prepare_itm = "itm" in head_string
        prepare_mlm = "mlm" in head_string

        if prepare_itm:
            sample_list["itm_labels"] = self._infer_itm_labels(sample_list)
        if prepare_mlm:
            sample_list["mlm_labels"] = self._infer_mlm_labels(
                sample_list, image_embedding.size()[:-1]
            )
            self._encode_mlm(sample_list, image_embedding)

    def get_optimizer_parameters(self, config):
        if hasattr(self.encoder, "get_optimizer_parameters"):
            params = self.encoder.get_optimizer_parameters(config)
        else:
            params = [{"params": self.encoder.parameters()}]
        params += get_bert_configured_parameters(self.text_embeddings)
        params += get_bert_configured_parameters(self.heads_dict)
        params += [{"params": self.image_embeddings.parameters()}]
        return params

    def get_attention_mask(self, sample_list, text_embedding, image_embedding):
        text_mask = getattr(sample_list, "input_mask", None)
        image_mask = getattr(sample_list, "image_mask", None)

        if text_mask is None and image_mask is None:
            return None

        if text_mask is None:
            text_mask = torch.ones(
                text_embedding.size()[:-1],
                dtype=text_embedding.dtype,
                device=text_embedding.device,
            )

        if image_mask is None:
            image_mask = torch.ones(
                image_embedding.size()[:-1],
                dtype=image_embedding.dtype,
                device=image_embedding.device,
            )
<<<<<<< HEAD
            attention_mask = torch.cat((image_mask, sample_list.input_mask), dim=-1)
        else:
            attention_mask = None
        return attention_mask

    def _infer_itm_labels(self, sample_list):
        input_ids = sample_list["input_ids"]
        itm_labels = {}
        if "is_correct" in sample_list:
            itm_labels["is_correct"] = sample_list["is_correct"]
        else:
            itm_labels["is_correct"] = torch.tensor(
                True, dtype=torch.long, device=input_ids.device
            )

        return itm_labels

    def _infer_mlm_labels(self, sample_list, image_embeddings_size):
        input_ids = sample_list["input_ids"]
        mlm_labels = {}
        current_text_idx = 0
        if "lm_label_ids" in sample_list:
            if sample_list["lm_label_ids"].dim() > 2:
                mlm_labels["text"] = sample_list["lm_label_ids"][:, current_text_idx]
                current_text_idx += 1
            else:
                mlm_labels["text"] = sample_list["lm_label_ids"]
        else:
            mlm_labels["text"] = torch.full(
                input_ids.size(),
                fill_value=-1,
                dtype=torch.long,
                device=input_ids.device,
            )
        mlm_labels["image"] = torch.full(
            image_embeddings_size,
            fill_value=-1,
            dtype=torch.long,
            device=input_ids.device,
        )
        mlm_labels["combined_labels"] = torch.cat(
            [mlm_labels["text"], mlm_labels["image"]], dim=-1
        )
        return mlm_labels

    def _encode_mlm(self, sample_list, image_embedding):
        assert "lm_label_ids" in sample_list

        input_ids = sample_list.get("input_ids_masked", sample_list.input_ids)
        segment_ids = sample_list.segment_ids
        text_embedding = self.text_embeddings(input_ids, segment_ids)

        embeddings = torch.cat([image_embedding, text_embedding], dim=1)
        attention_mask = self.get_attention_mask(
            sample_list, text_embedding, image_embedding
        )
        sequence, _ = self.encoder(embeddings, attention_mask=attention_mask)
        if sequence.dim() != 3:
            sequence = sequence.unsqueeze(1)

        sample_list.hs_masked_for_mlm = sequence
=======

        attention_mask = torch.cat((text_mask, image_mask), dim=-1)
        return attention_mask
>>>>>>> f8f0915f
<|MERGE_RESOLUTION|>--- conflicted
+++ resolved
@@ -186,10 +186,8 @@
                 dtype=image_embedding.dtype,
                 device=image_embedding.device,
             )
-<<<<<<< HEAD
-            attention_mask = torch.cat((image_mask, sample_list.input_mask), dim=-1)
-        else:
-            attention_mask = None
+
+        attention_mask = torch.cat((text_mask, image_mask), dim=-1)
         return attention_mask
 
     def _infer_itm_labels(self, sample_list):
@@ -247,9 +245,4 @@
         if sequence.dim() != 3:
             sequence = sequence.unsqueeze(1)
 
-        sample_list.hs_masked_for_mlm = sequence
-=======
-
-        attention_mask = torch.cat((text_mask, image_mask), dim=-1)
-        return attention_mask
->>>>>>> f8f0915f
+        sample_list.hs_masked_for_mlm = sequence