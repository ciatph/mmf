--- conflicted
+++ resolved
@@ -3,12 +3,8 @@
 import unittest
 
 import torch
-<<<<<<< HEAD
-from mmf.models.uniter import UniterImageEmbeddings, UniterModelBase
+from mmf.models.uniter import UNITERImageEmbeddings, UNITERModelBase
 from mmf.utils.general import get_current_device
-=======
-from mmf.models.uniter import UNITERImageEmbeddings
->>>>>>> e6ff5cf1
 from omegaconf import OmegaConf
 
 
@@ -26,7 +22,7 @@
         self.assertEquals(list(output.shape), [32, 100, 256])
 
 
-class TestUniterModelBase(unittest.TestCase):
+class TestUNITERModelBase(unittest.TestCase):
     def tearDown(self):
         del self.model
         gc.collect()
@@ -34,7 +30,7 @@
     def test_pretrained_model(self):
         img_dim = 1024
         config = OmegaConf.create({"image_embeddings": {"img_dim": img_dim}})
-        self.model = UniterModelBase(config)
+        self.model = UNITERModelBase(config)
 
         self.model.eval()
         self.model = self.model.to(get_current_device())
